--- conflicted
+++ resolved
@@ -205,11 +205,8 @@
     /// The function returns a variant of [`ClientError`] if environment variable is not set or if
     /// the provided socket path is not valid.
     pub async fn default() -> Result<Self, ClientError> {
-<<<<<<< HEAD
-        let socket_path = match get_default_socket_path() {
-            None => return Err(ClientError::MissingEndpointSocketPath),
-            Some(s) => s,
-        };
+        let socket_path =
+            get_default_socket_path().ok_or(ClientError::MissingEndpointSocketPath)?;
         Self::new_from_path(socket_path.as_str()).await
     }
 
@@ -228,28 +225,6 @@
         })
     }
 
-=======
-        let socket_path =
-            get_default_socket_path().ok_or(ClientError::MissingEndpointSocketPath)?;
-        Self::new_from_path(socket_path.as_str()).await
-    }
-
-    /// Constructs a new `WorkloadApiClient` using the provided Tonic transport channel.
-    ///
-    /// # Arguments
-    ///
-    /// * `conn`: A `tonic::transport::Channel` used for gRPC communication.
-    ///
-    /// # Returns
-    ///
-    /// A `Result` containing a `WorkloadApiClient` if successful, or a `ClientError` if an error occurs.
-    pub fn new(conn: tonic::transport::Channel) -> Result<Self, ClientError> {
-        Ok(WorkloadApiClient {
-            client: SpiffeWorkloadApiClient::with_interceptor(conn, MetadataAdder {}),
-        })
-    }
-
->>>>>>> 75aaa783
     /// Fetches a single X509 SPIFFE Verifiable Identity Document (SVID).
     ///
     /// This method connects to the SPIFFE Workload API and returns the first X509 SVID in the response.
@@ -268,18 +243,11 @@
         let grpc_stream_response: tonic::Response<tonic::Streaming<X509svidResponse>> =
             self.client.fetch_x509svid(request).await?;
 
-<<<<<<< HEAD
-        let response = match grpc_stream_response.into_inner().message().await? {
-            Some(response_value) => response_value,
-            None => return Err(ClientError::EmptyResponse),
-        };
-=======
         let response = grpc_stream_response
             .into_inner()
             .message()
             .await?
             .ok_or(ClientError::EmptyResponse)?;
->>>>>>> 75aaa783
         WorkloadApiClient::parse_x509_svid_from_grpc_response(response)
     }
 
@@ -303,18 +271,11 @@
         let grpc_stream_response: tonic::Response<tonic::Streaming<X509svidResponse>> =
             self.client.fetch_x509svid(request).await?;
 
-<<<<<<< HEAD
-        let response = match grpc_stream_response.into_inner().message().await? {
-            Some(value) => value,
-            None => return Err(ClientError::EmptyResponse),
-        };
-=======
         let response = grpc_stream_response
             .into_inner()
             .message()
             .await?
             .ok_or(ClientError::EmptyResponse)?;
->>>>>>> 75aaa783
         WorkloadApiClient::parse_x509_svids_from_grpc_response(response)
     }
 
@@ -330,18 +291,11 @@
         let grpc_stream_response: tonic::Response<tonic::Streaming<X509BundlesResponse>> =
             self.client.fetch_x509_bundles(request).await?;
 
-<<<<<<< HEAD
-        let response = match grpc_stream_response.into_inner().message().await? {
-            Some(value) => value,
-            None => return Err(ClientError::EmptyResponse),
-        };
-=======
         let response = grpc_stream_response
             .into_inner()
             .message()
             .await?
             .ok_or(ClientError::EmptyResponse)?;
->>>>>>> 75aaa783
         WorkloadApiClient::parse_x509_bundle_set_from_grpc_response(response)
     }
 
@@ -357,18 +311,11 @@
         let grpc_stream_response: tonic::Response<tonic::Streaming<JwtBundlesResponse>> =
             self.client.fetch_jwt_bundles(request).await?;
 
-<<<<<<< HEAD
-        let response = match grpc_stream_response.into_inner().message().await? {
-            Some(value) => value,
-            None => return Err(ClientError::EmptyResponse),
-        };
-=======
         let response = grpc_stream_response
             .into_inner()
             .message()
             .await?
             .ok_or(ClientError::EmptyResponse)?;
->>>>>>> 75aaa783
         WorkloadApiClient::parse_jwt_bundle_set_from_grpc_response(response)
     }
 
@@ -385,18 +332,11 @@
         let grpc_stream_response: tonic::Response<tonic::Streaming<X509svidResponse>> =
             self.client.fetch_x509svid(request).await?;
 
-<<<<<<< HEAD
-        let response = match grpc_stream_response.into_inner().message().await? {
-            Some(value) => value,
-            None => return Err(ClientError::EmptyResponse),
-        };
-=======
         let response = grpc_stream_response
             .into_inner()
             .message()
             .await?
             .ok_or(ClientError::EmptyResponse)?;
->>>>>>> 75aaa783
         WorkloadApiClient::parse_x509_context_from_grpc_response(response)
     }
 
@@ -421,12 +361,6 @@
         spiffe_id: Option<&SpiffeId>,
     ) -> Result<JwtSvid, ClientError> {
         let response = self.fetch_jwt(audience, spiffe_id).await?;
-<<<<<<< HEAD
-        match response.svids.get(DEFAULT_SVID) {
-            Some(r) => Ok(JwtSvid::from_str(&r.svid)?),
-            None => Err(ClientError::EmptyResponse),
-        }
-=======
         response
             .svids
             .get(DEFAULT_SVID)
@@ -434,7 +368,6 @@
             .and_then(|r| {
                 JwtSvid::from_str(&r.svid).map_err(|err| ClientError::InvalidJwtSvid(err))
             })
->>>>>>> 75aaa783
     }
 
     /// Fetches a JWT token for the given audience and [`SpiffeId`].
@@ -458,18 +391,11 @@
         spiffe_id: Option<&SpiffeId>,
     ) -> Result<String, ClientError> {
         let response = self.fetch_jwt(audience, spiffe_id).await?;
-<<<<<<< HEAD
-        match response.svids.get(DEFAULT_SVID) {
-            Some(r) => Ok(r.svid.to_string()),
-            None => Err(ClientError::EmptyResponse),
-        }
-=======
         response
             .svids
             .get(DEFAULT_SVID)
             .map(|r| r.svid.to_string())
             .ok_or(ClientError::EmptyResponse)
->>>>>>> 75aaa783
     }
 
     /// Validates a JWT SVID token against the given audience. Returns the [`JwtSvid`] parsed from
@@ -498,17 +424,10 @@
     }
 
     /// Watches the stream of [`X509Context`] updates.
-<<<<<<< HEAD
     ///
     /// This function establishes a stream with the Workload API to continuously receive updates for the [`X509Context`].
     /// The returned stream can be used to asynchronously yield new `X509Context` updates as they become available.
     ///
-=======
-    ///
-    /// This function establishes a stream with the Workload API to continuously receive updates for the [`X509Context`].
-    /// The returned stream can be used to asynchronously yield new `X509Context` updates as they become available.
-    ///
->>>>>>> 75aaa783
     /// # Returns
     ///
     /// Returns a stream of `Result<X509Context, ClientError>`. Each item represents an updated [`X509Context`] or an error if
